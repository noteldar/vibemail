--- conflicted
+++ resolved
@@ -122,14 +122,6 @@
         # Show top 10 starters with comprehensive details
         for starter in state["conversation_starters"][:10]:
             print(f"\n{starter.rank}. {starter.starter}")
-<<<<<<< HEAD
-            print(f"   💡 Context: {starter.context}")
-
-        if len(state["conversation_starters"]) > 15:
-            print(
-                f"\n... and {len(state['conversation_starters']) - 15} more conversation starters (ranks 16-30)"
-            )
-=======
             print(f"   🏷️  Category: {starter.value_category}")
             print(f"   🎭 Mood: {starter.mood}")
             print(f"   📊 Engagement Score: {starter.predicted_engagement_score}/10")
@@ -137,26 +129,31 @@
             print(f"   💭 Context: {starter.conversation_context}")
             print(f"   🔍 Topic: {starter.segment_topic}")
             print(f"   📈 Interest Level: {starter.user_interest_level}")
-            
+
             if starter.research_enhanced:
                 print(f"   🔬 Research: Enhanced with internet research")
                 print(f"   📚 Sources: {len(starter.sources)} sources")
                 if starter.sources:
-                    print(f"   🔗 URLs: {', '.join(starter.sources[:2])}{'...' if len(starter.sources) > 2 else ''}")
+                    print(
+                        f"   🔗 URLs: {', '.join(starter.sources[:2])}{'...' if len(starter.sources) > 2 else ''}"
+                    )
             else:
                 print(f"   🔬 Research: Based on conversation history")
-            
+
             print(f"   🧠 Psychology: {starter.comeback_psychology}")
             print(f"   ⚡ Strategy: {starter.engagement_strategy}")
-            
+
         if len(state["conversation_starters"]) > 10:
-            print(f"\n... and {len(state['conversation_starters']) - 10} more conversation starters available")
+            print(
+                f"\n... and {len(state['conversation_starters']) - 10} more conversation starters available"
+            )
             print("\n📈 SUMMARY OF REMAINING STARTERS:")
             for starter in state["conversation_starters"][10:15]:
-                print(f"   {starter.rank}. {starter.starter} ({starter.value_category}, {starter.mood}, {starter.predicted_engagement_score}/10)")
+                print(
+                    f"   {starter.rank}. {starter.starter} ({starter.value_category}, {starter.mood}, {starter.predicted_engagement_score}/10)"
+                )
             if len(state["conversation_starters"]) > 15:
                 print(f"   ... and {len(state['conversation_starters']) - 15} more")
->>>>>>> db9f756a
 
         print("\n" + "=" * 60)
         print("✅ ANALYSIS COMPLETE!")
@@ -188,53 +185,29 @@
 # Example usage
 if __name__ == "__main__":
     import asyncio
-<<<<<<< HEAD
-
-    get_user_conversations_for_workflow = (
-        chat_retrieval.get_user_conversations_for_workflow
-    )
 
     async def test_workflow():
         print("🚀 Starting Intelligent Conversation Follow-Up System")
         print("=" * 60)
 
-        # Get real user conversations from database
-        user_id = "Uojc2mPrSHXzWaGkqRtBsT8xCYb2"  # Default user ID
-        print(f"🔍 Fetching conversations for user: {user_id}")
-
-        real_conversations = get_user_conversations_for_workflow(
-            user_id=user_id, days=30, min_conversations=5
-        )
-
-        if not real_conversations:
-            print(
-                "❌ No sufficient conversation data found. Using sample data for testing."
-            )
-            # Fallback to sample data if no real conversations
-=======
-    
-    async def test_workflow():
-        print("🚀 Starting Intelligent Conversation Follow-Up System")
-        print("=" * 60)
-        
         # Read conversation from raw_conversation.txt file
         user_id = "Uojc2mPrSHXzWaGkqRtBsT8xCYb2"  # Default user ID
         print(f"🔍 Reading conversation from raw_conversation.txt file")
-        
+
         try:
             with open("raw_conversation.txt", "r", encoding="utf-8") as file:
                 raw_conversation_content = file.read()
-            
+
             # Convert the timestamp-formatted conversation to simple dialogue format
-            lines = raw_conversation_content.split('\n')
+            lines = raw_conversation_content.split("\n")
             conversation_parts = []
             current_conversation = []
-            
+
             for line in lines:
                 line = line.strip()
                 if not line:
                     continue
-                    
+
                 # Extract the actual message content from timestamp format
                 if "] Agent:" in line:
                     message = line.split("] Agent:", 1)[1].strip()
@@ -242,19 +215,20 @@
                 elif "] User:" in line:
                     message = line.split("] User:", 1)[1].strip()
                     current_conversation.append(f"user: {message}")
-            
+
             # Join all conversation parts into one big conversation
             if current_conversation:
                 real_conversations = ["\n".join(current_conversation)]
-                print(f"✅ Successfully loaded conversation with {len(current_conversation)} messages")
+                print(
+                    f"✅ Successfully loaded conversation with {len(current_conversation)} messages"
+                )
             else:
                 raise Exception("No valid conversation messages found")
-                
+
         except Exception as e:
             print(f"❌ Error reading raw_conversation.txt: {e}")
             print("📝 Using sample data for testing.")
             # Fallback to sample data if file reading fails
->>>>>>> db9f756a
             real_conversations = [
                 "user: What is a turnpike? I've been wondering about this for a while.\nagent: A turnpike is a toll road, especially in the northeastern United States. They're called turnpikes because historically, they had gates that would turn to let traffic through after paying the toll.\nuser: Oh that's really interesting! I never knew the etymology. What about blind spots when driving?\nagent: Blind spots are areas around your vehicle that you cannot see in your mirrors or through your windows directly. They're typically located to the sides and rear of your vehicle.\nuser: Got it, that's very helpful! I'm learning so much about driving today."
             ]
